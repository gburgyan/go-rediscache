package go_rediscache

import (
	"context"
	"crypto/sha256"
	"errors"
	"fmt"
	"github.com/go-redis/redis/v8"
	"reflect"
	"strings"
	"time"
)

// Keyable is an interface that can be implemented by a
// dependency to provide a unique key that can be used to cache the
// result of the dependency. Implementing this interface is required
// if you want to use the Cached() function.
type Keyable interface {
	// CacheKey returns a key that can be used to cache the result of a
	// dependency. The key must be unique for the given dependency.
	// The intent is that the results of calling generators based on the
	// value represented by this key will be invariant if the key is
	// the same.
	CacheKey() string
}

type Serializable interface {
	Serialize() ([]byte, error)
	Deserialize([]byte, *any) error
}

type CacheOptions struct {
	// TTL is the time-to-live for the cache entry. If TTL is 0, the cache
	// entry will never expire.
	TTL time.Duration

	// LockTTL is the time-to-live for the lock on the cache entry. If LockTTL
	// is 0, the lock will never expire. This controls how long the called function
	// is allowed to run before the lock expires.
	LockTTL time.Duration

	// LockWait is the maximum time to wait for a lock on the cache entry.
	LockWait time.Duration

	// LockRetry is the time to wait before retrying to acquire a lock on the
	// cache entry.
	LockRetry time.Duration
}

var serializableType = reflect.TypeOf((*Serializable)(nil)).Elem()
var keyableType = reflect.TypeOf((*Keyable)(nil)).Elem()
var stringerType = reflect.TypeOf((*fmt.Stringer)(nil)).Elem()
var stringType = reflect.TypeOf((*string)(nil)).Elem()
var errorType = reflect.TypeOf((*error)(nil)).Elem()
var contextType = reflect.TypeOf((*context.Context)(nil)).Elem()

type RedisCache struct {
	connection     redis.Conn
	defaultContext context.Context
}

type cacheWriteback func(context.Context, string, Serializable) error

type CacheGetter[K any, T Serializable] func(context.Context, K) (T, error)
type CacheGetter2[K1 any, K2 any, T Serializable] func(context.Context, K1, K2) (T, error)

func (r *RedisCache) Cached(f any) any {
	// f should be a function
	t := reflect.TypeOf(f)
	if t.Kind() != reflect.Func {
		panic("f should be a function")
	}
	realFunction := reflect.ValueOf(f)

	in := []reflect.Type{}
	out := []reflect.Type{}
	contextIndex := -1
	for i := 0; i < t.NumIn(); i++ {
		in = append(in, t.In(i))
		if t.In(i) == contextType {
			contextIndex = i
		}
	}
	for i := 0; i < t.NumOut(); i++ {
		out = append(out, t.Out(i))
	}

	r.validateInputParams(in)
	r.validateOutputParams(out)

	returnTypeKey := makeReturnTypeKey(out)

	//retTypeInstance := reflect.New(t.Out(0).Elem()).Interface().(Serializable)

	// Use reflection to create a new function that wraps f and caches its result
	cft := reflect.FuncOf(in, out, false)
	cf := reflect.MakeFunc(cft, func(args []reflect.Value) []reflect.Value {
<<<<<<< HEAD
		var ctx context.Context
		if contextIndex != -1 {
			ctx = args[contextIndex].Interface().(context.Context)
		} else {
			ctx = r.defaultContext
		}

		key := r.keyForArgs(args, returnTypeKey)
=======
		r.keyForArgs(args, out)
>>>>>>> 3204385c

		// Look up key in cache
		r.getCachedValueOrLock(ctx, key)
		// If found, return the value
		// If not found, call f and cache the result

		// Lock the cache in Redis to prevent multiple instances of the same function from running

		results := realFunction.Call(args)

		// Extract the return value from the results/error
		var resultValue reflect.Value
		for _, result := range results {
			if result.Type() == errorType {
				if !result.IsNil() {
					// Return the error
					return results
				}
			}
			if result.Type().Implements(serializableType) {
				resultValue = result
				break
			}
			panic("invalid return type")
		}

		// Serialize the value
		serVal := resultValue.Interface().(Serializable)
		serialized, err := serVal.Serialize()
		if err != nil {
			// Unlock the cache

			// Return the error
			// TODO: if there is an error result slot, set it to the error, otherwise panic.
			return results
		}

		// Store the serialized value in the cache
		fmt.Printf("serialized: %v\n", serialized)

		// Return the value

		return results
	})
	return cf.Interface()
}

// makeReturnTypeKey creates a unique key for the return type of a function. Any
// error type is ignored. The key is a string representation of the return types.
func makeReturnTypeKey(out []reflect.Type) string {
	keyBuilder := strings.Builder{}
	for i := 0; i < len(out); i++ {
		if out[i] == errorType {
			continue
		}
		if keyBuilder.Len() > 0 {
			keyBuilder.WriteString(":")
		}
		keyBuilder.WriteString(out[i].String())
	}
	return keyBuilder.String()
}

func (r *RedisCache) validateInputParams(inputs []reflect.Type) {
	// f should have 0 or 1 context argument, and 1 or more arguments that are Keyable. The last argument should be a pointer to a Serializable.
	if len(inputs) < 2 {
		panic("f should have at least 1 argument")
	}
	for i := 0; i < len(inputs); i++ {
		if i == 0 {
			if inputs[i] == contextType {
				continue
			}
		}
		if inputs[i].Implements(keyableType) {
			continue
		}
		if inputs[i].Implements(stringerType) {
			continue
		}
		if inputs[i] == stringType {
			continue
		}
		panic("invalid argument type")
	}
}

func (r *RedisCache) validateOutputParams(out []reflect.Type) {
	// f's return type should be a pointer to a Serializable
	if len(out) != 2 {
		panic("f should have exactly 2 return values")
	}
	if !out[0].Implements(serializableType) {
		panic("invalid return type")
	}
}

<<<<<<< HEAD
func (r *RedisCache) keyForArgs(args []reflect.Value, returnTypes string) string {
=======
func (r *RedisCache) keyForArgs(args []reflect.Value, out []reflect.Type) {
>>>>>>> 3204385c
	keyBuilder := strings.Builder{}
	for i := 0; i < len(args); i++ {
		if i == 0 && args[i].Type() == contextType {
			continue
		}
		if keyBuilder.Len() > 0 {
			keyBuilder.WriteString(":")
		}
		if args[i].Type().Implements(stringerType) {
			keyBuilder.WriteString(args[i].Interface().(fmt.Stringer).String())
			continue
		}
		if args[i].Type().Implements(keyableType) {
			keyBuilder.WriteString(args[i].Interface().(Keyable).CacheKey())
		}
		if args[i].Type() == stringType {
			keyBuilder.WriteString(args[i].Interface().(string))
			continue
		}
		panic("invalid argument type")
	}
	keyBuilder.WriteString("/")
	keyBuilder.WriteString(returnTypes)
	key := keyBuilder.String()
	fmt.Printf("key: %s\n", key)

	hash := sha256.Sum256([]byte(key))
	fmt.Printf("hash: %x\n", hash)

	// Return the hash as a string
	return fmt.Sprintf("%x", hash)
}

func Cache1[K1 any, T Serializable](c *RedisCache, getter CacheGetter[K1, T]) CacheGetter[K1, T] {
	ret := c.Cached(getter)
	//reflect.TypeOf(ret).ConvertibleTo(reflect.TypeOf(getter))
	return ret.(func(context.Context, K1) (T, error))
}

func Cache2[K1 any, K2 any, T Serializable](c *RedisCache, getter CacheGetter2[K1, K2, T]) CacheGetter2[K1, K2, T] {
	return c.Cached(getter).(CacheGetter2[K1, K2, T])
}

func (r *RedisCache) getCachedValueOrLock(ctx context.Context, key string) (value []byte, locked bool, err error) {
	for {
		// Attempt to get the value from the cache
		val, err := r.connection.Get(ctx, key).Bytes()
		if err == nil {
			if string(val) != "LOCKED" {
				return val, false, nil
			} else {
				// The key is locked, wait for the lock to be released
				time.Sleep(1 * time.Second)
				continue
			}
		}
		if !errors.Is(err, redis.Nil) {
			return nil, false, err
		}
		// The key does not exist in the cache, attempt to lock
		ok, err := r.connection.SetNX(ctx, key, "LOCKED", 30*time.Second).Result()
		if ok && err == nil {
			// Lock successfully acquired
			return nil, true, nil
		}

		time.Sleep(1 * time.Second)
	}
}<|MERGE_RESOLUTION|>--- conflicted
+++ resolved
@@ -95,7 +95,6 @@
 	// Use reflection to create a new function that wraps f and caches its result
 	cft := reflect.FuncOf(in, out, false)
 	cf := reflect.MakeFunc(cft, func(args []reflect.Value) []reflect.Value {
-<<<<<<< HEAD
 		var ctx context.Context
 		if contextIndex != -1 {
 			ctx = args[contextIndex].Interface().(context.Context)
@@ -104,9 +103,6 @@
 		}
 
 		key := r.keyForArgs(args, returnTypeKey)
-=======
-		r.keyForArgs(args, out)
->>>>>>> 3204385c
 
 		// Look up key in cache
 		r.getCachedValueOrLock(ctx, key)
@@ -204,11 +200,7 @@
 	}
 }
 
-<<<<<<< HEAD
 func (r *RedisCache) keyForArgs(args []reflect.Value, returnTypes string) string {
-=======
-func (r *RedisCache) keyForArgs(args []reflect.Value, out []reflect.Type) {
->>>>>>> 3204385c
 	keyBuilder := strings.Builder{}
 	for i := 0; i < len(args); i++ {
 		if i == 0 && args[i].Type() == contextType {
